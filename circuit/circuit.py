--- conflicted
+++ resolved
@@ -1185,17 +1185,7 @@
 
         # output
         print("Circuit matrix:", file=stream)
-<<<<<<< HEAD
         print(table, file=stream)
-=======
-        print(table, file=stream)
-
-    @property
-    def column_headers(self):
-        """Get column headers for matrix elements"""
-
-        return [self.format_element(element)
-                for element in self.elements]
 
     @property
     def elements(self):
@@ -1234,17 +1224,20 @@
 
     def node_graph(self):
         if not HAS_GRAPHVIZ:
-            raise NotImplementedError('Node graph representation requires the'+
-                                      ' graphviz package')
-
-        G = graphviz.Digraph(engine='fdp')
-        G.attr('node', style='filled', fontname='Helvetica', fontsize='10')
-        G.attr('edge', arrowhead='dot')
-        G.attr('graph', splines='compound',
-               label='Made with graphviz and circuit.py',
-               fontname='Helvetica', fontsize='8')
+            raise NotImplementedError("Node graph representation requires the "
+                                      "graphviz package")
+
+        G = graphviz.Digraph(engine=CONF["graphviz"]["fdp"])
+        G.attr("node", style=CONF["graphviz"]["node_style"],
+               fontname=CONF["graphviz"]["node_font_name"],
+               fontsize=int(CONF["graphviz"]["node_font_size"]))
+        G.attr("edge", arrowhead=CONF["graphviz"]["edge_arrowhead"])
+        G.attr("graph", splines=CONF["graphviz"]["graph_splines"],
+               label="Made with graphviz and circuit.py",
+               fontname=CONF["graphviz"]["graph_font_name"],
+               fontsize=int(CONF["graphviz"]["graph_font_size"]))
         node_map = {}
-        
+
         def add_connection(C, conn, N):
             if N == 'gnd':
                 G.node(C+'_'+N, shape='point', style='invis')
@@ -1256,7 +1249,7 @@
                            width='0.1', fillcolor='Red')
                 node_map[N] = N
                 G.edge(node_map[N], C+conn)
-        
+
         for C in self.components:
             connections = ['', '']
             if isinstance(C, OpAmp):
@@ -1278,15 +1271,14 @@
                         'shape': ['ellipse','box','pentagon'][C.input_type-1]}
             else:
                 print('Unrecognised element {0}: {1}'.format(C.name, C.__class__))
-            
+
             G.node(C.name, **attr)
             for N, connection in zip(C.nodes, connections):
                 add_connection(C.name, connection, N.name)
-            
+
         return G
 
     # graphviz rendering in jupyter notebooks
     if HAS_GRAPHVIZ:
         def _repr_svg_(self):
-            return self.node_graph()._repr_svg_()
->>>>>>> 92ca017b
+            return self.node_graph()._repr_svg_()